--- conflicted
+++ resolved
@@ -16,12 +16,8 @@
 pub enum RunMode {
     /// Indicates that the [`App`]'s schedule should run repeatedly.
     Loop {
-<<<<<<< HEAD
         /// Minimum duration to wait after a schedule has completed before repeating.
         /// A value of [`None`] will not wait.
-=======
-        /// Minimum [`Duration`] to wait after a schedule has completed before repeating.
->>>>>>> acb2a5f3
         wait: Option<Duration>,
     },
     /// Indicates that the [`App`]'s schedule should run only once.
